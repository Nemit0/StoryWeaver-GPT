import torch
from torch import tensor, Tensor
from typing import List, Dict, Tuple
from tqdm import tqdm

### CUDA SETUP ###

if torch.cuda.is_available():
    device = torch.device('cuda')
    torch.set_default_device(device)
    print(f"Using {torch.cuda.get_device_name()}")
else:
    device = torch.device('cpu')
    torch.set_default_device(device)
    print("Using CPU")

### NEURAL NETWORK OBJECTS ###

class LinearLayer:
    def __init__(self, input_size: int, output_size: int):
        self.weights = torch.randn(input_size, output_size, dtype=torch.float64, requires_grad=False) * 0.01
        self.bias = torch.zeros(output_size, dtype=torch.float64, requires_grad=False)
        self.grad_weights = torch.zeros_like(self.weights)
        self.grad_bias = torch.zeros_like(self.bias)

    def forward(self, x: Tensor) -> Tensor:
        self.input = x
        return x @ self.weights + self.bias

    def backward(self, grad_output: Tensor) -> Tensor:
        self.grad_weights += self.input.transpose(0, 1) @ grad_output
        self.grad_bias += grad_output.sum(dim=0)
        grad_input = grad_output @ self.weights.transpose(0, 1)
        return grad_input

class ReLUActivation:
    def forward(self, x: Tensor) -> Tensor:
        self.input = x
        return torch.clamp(x, min=0)

    def backward(self, grad_output: Tensor) -> Tensor:
        grad_input = grad_output.clone()
        grad_input[self.input <= 0] = 0
        return grad_input

class GeLUActivation:
    def forward(self, x: Tensor) -> Tensor:
        self.input = x
        c = torch.tensor(0.7978845608, dtype=x.dtype, device=x.device) # sqrt(2/pi) approximated
        a = torch.tensor(0.044715, dtype=x.dtype, device=x.device) # 2/(pi*sqrt(2)) approximated
        self.c = c
        self.a = a
        self.s = c * (x + a * x ** 3)
        self.tanh_s = torch.tanh(self.s)
        y = 0.5 * x * (1.0 + self.tanh_s)
        return y

    def backward(self, grad_output: Tensor) -> Tensor:
        x = self.input
        c = self.c
        a = self.a
        s = self.s
        tanh_s = self.tanh_s
        sech2_s = 1.0 - tanh_s ** 2
        ds_dx = c * (1.0 + 3.0 * a * x ** 2)
        dy_dx = 0.5 * (1.0 + tanh_s + x * sech2_s * ds_dx)
        grad_input = grad_output * dy_dx
        return grad_input


class Embedding:
    def __init__(self, input_dim: int, output_dim: int) -> None:
        self.input_dim = input_dim
        self.output_dim = output_dim
        self.weights: Tensor = torch.randn(input_dim, output_dim, dtype=torch.float64, requires_grad=False) * 0.01
        self.grad_weights: Tensor = torch.zeros_like(self.weights)

    def forward(self, input_indices: Tensor) -> Tensor:
        self.input_indices = input_indices
        self.output = self.weights[input_indices]
        return self.output

    def backward(self, grad_output: Tensor) -> None:
        grad_flat = grad_output.view(-1, self.output_dim)
        input_flat = self.input_indices.view(-1)
        # Accumulate gradients for embedding weights
        self.grad_weights.index_add_(0, input_flat, grad_flat)

class PositionalEncoding:
    def __init__(self, max_seq_len: int, embed_size: int):
        self.embed_size = embed_size
        self.pos_encoding = torch.zeros(max_seq_len, embed_size, dtype=torch.float64, requires_grad=False)

        position = torch.arange(0, max_seq_len, dtype=torch.float).unsqueeze(1)
        div_term = torch.exp(torch.arange(0, embed_size, 2) * (-torch.log(torch.tensor(10000.0)) / embed_size))
        self.pos_encoding[:, 0::2] = torch.sin(position * div_term)
        self.pos_encoding[:, 1::2] = torch.cos(position * div_term)

    def forward(self, x: Tensor) -> Tensor:
        seq_length, embed_size = x.shape
        pos_encoding = self.pos_encoding[:seq_length, :]  # Slice for the current sequence length
        return x + pos_encoding.to(x.device)

class MultiHeadAttention:
    def __init__(self, embed_size: int, heads: int):
        self.embed_size = embed_size
        self.heads = heads
        self.head_dim = embed_size // heads

        if embed_size % heads != 0:
            raise ValueError("Embedding dimension must be divisible by the number of heads")

        # Initialize weights for each head
        self.W_Q = [torch.randn(embed_size, self.head_dim, dtype=torch.float64, requires_grad=False) * 0.01 for _ in range(heads)]
        self.W_K = [torch.randn(embed_size, self.head_dim, dtype=torch.float64, requires_grad=False) * 0.01 for _ in range(heads)]
        self.W_V = [torch.randn(embed_size, self.head_dim, dtype=torch.float64, requires_grad=False) * 0.01 for _ in range(heads)]
        self.W_O = [torch.randn(self.head_dim, embed_size, dtype=torch.float64, requires_grad=False) * 0.01 for _ in range(heads)]

        # Initialize gradients
        self.grad_W_Q = [torch.zeros_like(w) for w in self.W_Q]
        self.grad_W_K = [torch.zeros_like(w) for w in self.W_K]
        self.grad_W_V = [torch.zeros_like(w) for w in self.W_V]
        self.grad_W_O = [torch.zeros_like(w) for w in self.W_O]

    def forward(self, x: Tensor) -> Tensor:
        self.x = x  # Save for backward
        seq_length, _ = x.size()
        self.Q_heads, self.K_heads, self.V_heads = [], [], []
        for i in range(self.heads):
            Q = x @ self.W_Q[i]  # [seq_length, head_dim]
            K = x @ self.W_K[i]  # [seq_length, head_dim]
            V = x @ self.W_V[i]  # [seq_length, head_dim]
            self.Q_heads.append(Q)
            self.K_heads.append(K)
            self.V_heads.append(V)

        # Create mask for causal attention
        mask = torch.triu(torch.full((seq_length, seq_length), float('-inf')), diagonal=1)
        self.head_outputs = []
        self.attention_weights = []
        self.scores = []
        for i in range(self.heads):
            scores = self.Q_heads[i] @ self.K_heads[i].transpose(0, 1) / torch.sqrt(torch.tensor(self.head_dim, dtype=torch.float32))
            scores += mask
            attn_weights = torch.softmax(scores, dim=-1)
            self.attention_weights.append(attn_weights)
            self.scores.append(scores)
            attn_output = attn_weights @ self.V_heads[i]
            head_output = attn_output @ self.W_O[i]
            self.head_outputs.append(head_output)

        self.out = sum(self.head_outputs)
        return self.out

    def backward(self, grad_output: Tensor) -> Tensor:
        grad_x = torch.zeros_like(self.x)
        for i in range(self.heads):
            # Since outputs are summed, grad_output is the same for each head
            grad_head_output = grad_output  # Shape: (seq_len, embed_size)

            # Gradient w.r.t. W_O[i]
            attn_output = self.attention_weights[i] @ self.V_heads[i]  # (seq_len, head_dim)
            self.grad_W_O[i] += attn_output.transpose(0, 1) @ grad_head_output  # (head_dim, embed_size)

            # Gradient w.r.t. attn_output
            grad_attn_output = grad_head_output @ self.W_O[i].transpose(0, 1)  # (seq_len, head_dim)

            # Gradient w.r.t. attention weights and V_heads[i]
            grad_attn_weights = grad_attn_output @ self.V_heads[i].transpose(0, 1)  # (seq_len, seq_len)
            grad_V = self.attention_weights[i].transpose(0, 1) @ grad_attn_output  # (seq_len, head_dim)

            # Softmax backward
            attn_weights = self.attention_weights[i]
            grad_scores = attn_weights * (grad_attn_weights - (attn_weights * grad_attn_weights).sum(dim=-1, keepdim=True))

            # Scale gradient by the scaling factor used in forward pass
            scale = 1.0 / torch.sqrt(torch.tensor(self.head_dim, dtype=torch.float32))
            grad_Q = grad_scores @ self.K_heads[i] * scale  # (seq_len, head_dim)
            grad_K = grad_scores.transpose(0, 1) @ self.Q_heads[i] * scale  # (seq_len, head_dim)

            # Gradients w.r.t. weights
            self.grad_W_Q[i] += self.x.transpose(0, 1) @ grad_Q  # (embed_size, head_dim)
            self.grad_W_K[i] += self.x.transpose(0, 1) @ grad_K  # (embed_size, head_dim)
            self.grad_W_V[i] += self.x.transpose(0, 1) @ grad_V  # (embed_size, head_dim)

            # Accumulate gradients w.r.t. input x
            grad_x += grad_Q @ self.W_Q[i].transpose(0, 1)
            grad_x += grad_K @ self.W_K[i].transpose(0, 1)
            grad_x += grad_V @ self.W_V[i].transpose(0, 1)

        return grad_x

class AttentionBlock:
    def __init__(self, embed_size: int, heads: int):
        self.attention:MultiHeadAttention = MultiHeadAttention(embed_size, heads)
        self.layer_norm:LayerNorm = LayerNorm(embed_size)

    def forward(self, x: Tensor) -> Tensor:
        self.x = x  # Save input for backward
        attention_out = self.attention.forward(x)
        out = self.layer_norm.forward(attention_out + x)  # Residual connection
        return out

    def backward(self, grad_output: Tensor) -> Tensor:
        # Backward through layer norm
        grad_norm = self.layer_norm.backward(grad_output)

        # Residual connection
        grad_attention = grad_norm.clone()
        grad_x = grad_norm.clone()

        # Backward through attention
        grad_attention = self.attention.backward(grad_attention)

        # Add gradients from residual connection
        grad_x += grad_attention

        return grad_x

class LayerNorm:
    def __init__(self, embed_size: int, eps: float = 1e-5):
        self.gamma = torch.ones(embed_size)
        self.beta = torch.zeros(embed_size)
        self.grad_gamma = torch.zeros_like(self.gamma)
        self.grad_beta = torch.zeros_like(self.beta)
        self.eps = eps

    def forward(self, x: Tensor) -> Tensor:
        self.x = x
        self.mean = x.mean(dim=-1, keepdim=True)
        self.var = x.var(dim=-1, unbiased=False, keepdim=True)
        self.std = torch.sqrt(self.var + self.eps)
        self.x_hat = (x - self.mean) / self.std
        out = self.gamma * self.x_hat + self.beta
        return out

    def backward(self, grad_output: Tensor) -> Tensor:
        N, D = self.x.shape
        x_mu = self.x - self.mean
        std_inv = 1.0 / self.std

        # Gradients w.r.t. gamma and beta
        self.grad_gamma += torch.sum(grad_output * self.x_hat, dim=0)
        self.grad_beta += torch.sum(grad_output, dim=0)

        # Gradient w.r.t. x_hat
        dx_hat = grad_output * self.gamma

        # Gradient w.r.t. variance
        dvar = torch.sum(dx_hat * x_mu * -0.5 * std_inv.pow(3), dim=-1, keepdim=True)

        # Gradient w.r.t. mean
        dmu = torch.sum(-dx_hat * std_inv, dim=-1, keepdim=True) + dvar * torch.mean(-2.0 * x_mu, dim=-1, keepdim=True)

        # Gradient w.r.t. x
        dx = (dx_hat * std_inv) + (dvar * 2 * x_mu / N) + (dmu / N)
        return dx

class FeedForward:
    def __init__(self, embed_size: int, forward_expansion: int):
        self.fc1 = LinearLayer(embed_size, embed_size * forward_expansion)
        self.activation = GeLUActivation()
        self.fc2 = LinearLayer(embed_size * forward_expansion, embed_size)

    def forward(self, x: Tensor) -> Tensor:
        self.x = x  # Save input for backward
        out = self.fc1.forward(x)
        out = self.activation.forward(out)
        out = self.fc2.forward(out)
        return out

    def backward(self, grad_output: Tensor) -> Tensor:
        grad = self.fc2.backward(grad_output)
        grad = self.activation.backward(grad)
        grad = self.fc1.backward(grad)
        return grad

class OutputProjection:
    def __init__(self, embed_size: int, vocab_size: int):
        self.W = torch.randn(embed_size, vocab_size, dtype=torch.float64, requires_grad=False) * 0.01
        self.grad_W = torch.zeros_like(self.W)

    def forward(self, x: Tensor) -> Tensor:
        self.input = x
        self.logits = x @ self.W
        return self.logits

    def backward(self, grad_output: Tensor) -> Tensor:
        self.grad_W += self.input.transpose(0, 1) @ grad_output
        grad_input = grad_output @ self.W.transpose(0, 1)
        return grad_input

class AdamOptimizer:
    def __init__(self, params: Dict[str, Tensor|Dict], grads: Dict[str, Tensor], lr: float = 1e-3, 
                 betas: Tuple[float, float] = (0.9, 0.999), eps: float = 1e-8):
        """
        Initializes the Adam optimizer.

        Args:
            params (Dict[str, Tensor]): Dictionary of parameters to optimize.
            grads (Dict[str, Tensor]): Dictionary of corresponding gradients.
            lr (float): Learning rate.
            betas (Tuple[float, float]): Coefficients used for computing running averages.
            eps (float): Term added to the denominator to improve numerical stability.
        """
        self.lr = lr
        self.beta1, self.beta2 = betas
        self.eps = eps
        self.params = params
        self.grads = grads
        self.m = {key: torch.zeros_like(param) for key, param in self.params.items()}
        self.v = {key: torch.zeros_like(param) for key, param in self.params.items()}
        self.t = 0  # Time step

    def step(self):
        """
        Performs a single optimization step (parameter update).
        """
        self.t += 1
        for key in self.params.keys():
            grad = self.grads.get(f"{key}_grad")
            if grad is None:
                continue

            # Update biased first moment estimate
            self.m[key] = self.beta1 * self.m[key] + (1 - self.beta1) * grad

            # Update biased second raw moment estimate
            self.v[key] = self.beta2 * self.v[key] + (1 - self.beta2) * (grad ** 2)

            # Compute bias-corrected first moment estimate
            m_hat = self.m[key] / (1 - self.beta1 ** self.t)

            # Compute bias-corrected second raw moment estimate
            v_hat = self.v[key] / (1 - self.beta2 ** self.t)

            # Update parameters
            self.params[key] -= self.lr * m_hat / (torch.sqrt(v_hat) + self.eps)

    def zero_grad(self):
        """
        Resets all gradients to zero.
        """
        for grad in self.grads.values():
            grad.zero_()

<<<<<<< HEAD
=======
class AdamOptimizer:
    def __init__(self, params: Dict[str, Tensor], grads: Dict[str, Tensor], lr: float = 1e-3, 
                 betas: Tuple[float, float] = (0.9, 0.999), eps: float = 1e-8):
        """
        Initializes the Adam optimizer.

        Args:
            params (Dict[str, Tensor]): Dictionary of parameters to optimize.
            grads (Dict[str, Tensor]): Dictionary of corresponding gradients.
            lr (float): Learning rate.
            betas (Tuple[float, float]): Coefficients used for computing running averages.
            eps (float): Term added to the denominator to improve numerical stability.
        """
        self.lr = lr
        self.beta1, self.beta2 = betas
        self.eps = eps
        self.params = params
        self.grads = grads
        self.m = {key: torch.zeros_like(param) for key, param in self.params.items()}
        self.v = {key: torch.zeros_like(param) for key, param in self.params.items()}
        self.t = 0  # Time step

    def step(self):
        """
        Performs a single optimization step (parameter update).
        """
        self.t += 1
        for key in self.params.keys():
            grad = self.grads.get(key)
            if grad is None:
                continue

            # Update biased first moment estimate
            self.m[key] = self.beta1 * self.m[key] + (1 - self.beta1) * grad

            # Update biased second raw moment estimate
            self.v[key] = self.beta2 * self.v[key] + (1 - self.beta2) * (grad ** 2)

            # Compute bias-corrected first moment estimate
            m_hat = self.m[key] / (1 - self.beta1 ** self.t)

            # Compute bias-corrected second raw moment estimate
            v_hat = self.v[key] / (1 - self.beta2 ** self.t)

            # Update parameters
            self.params[key] -= self.lr * m_hat / (torch.sqrt(v_hat) + self.eps)

    def zero_grad(self):
        """
        Resets all gradients to zero.
        """
        for grad in self.grads.values():
            grad.zero_()

>>>>>>> 882ce911
class TransformerEncoderBlock:
    def __init__(self, embed_size: int, heads: int, ff_expand_dim: int):
        self.attention = AttentionBlock(embed_size, heads)
        self.layer_norm_1 = LayerNorm(embed_size)
        self.feed_forward = FeedForward(embed_size, ff_expand_dim)
        self.layer_norm_2 = LayerNorm(embed_size)

    def forward(self, x: Tensor) -> Tensor:
        self.x = x  # Save input for backward
        attention_out = self.attention.forward(x)
        x_residual = x + attention_out  # Residual connection
        x_norm = self.layer_norm_1.forward(x_residual)
        feed_forward_out = self.feed_forward.forward(x_norm)
        x_ff_residual = x_norm + feed_forward_out  # Residual connection
        out = self.layer_norm_2.forward(x_ff_residual)
        return out

    def backward(self, grad_output: Tensor) -> Tensor:
        # Backward through layer norm 2
        grad_norm_2 = self.layer_norm_2.backward(grad_output)

        # Residual connection with feed_forward_out
        grad_feed_forward = grad_norm_2.clone()
        grad_x_norm = grad_norm_2.clone()

        # Backward through feed forward network
        grad_feed_forward = self.feed_forward.backward(grad_feed_forward)

        # Add gradients from residual connection
        grad_x_norm += grad_feed_forward

        # Backward through layer norm 1
        grad_norm_1 = self.layer_norm_1.backward(grad_x_norm)

        # Residual connection with attention_out
        grad_attention = grad_norm_1.clone()
        grad_x = grad_norm_1.clone()

        # Backward through attention block
        grad_attention = self.attention.backward(grad_attention)

        # Add gradients from residual connection
        grad_x += grad_attention

        return grad_x

class GPT:
    def __init__(self, vocab_size: int, embed_size: int, max_seq_len: int, heads: int, ff_dim: int, num_blocks: int, lr: float = 1e-3):
        self.embed_size: int = embed_size
        self.max_seq_len: int = max_seq_len
        self.num_blocks: int = num_blocks
        self.token_embedding: Embedding = Embedding(vocab_size, embed_size)
        self.positional_encoding: PositionalEncoding = PositionalEncoding(max_seq_len, embed_size)
        self.transformer_blocks: List[TransformerEncoderBlock] = []
        for _ in range(num_blocks):
            self.transformer_blocks.append(TransformerEncoderBlock(embed_size, heads, ff_dim))
        self.output: OutputProjection = OutputProjection(embed_size, vocab_size)
        self.train_mode: bool = True

        # Parameter and gradient tracking
        self.param_and_grads: Dict = {
            "embedding_weight": self.token_embedding.weights,
            "embedding_weight_grad": self.token_embedding.grad_weights,
            "transformer_block": [
                {
                    "attention": {
                        "W_Q": block.attention.attention.W_Q,
                        "W_K": block.attention.attention.W_K,
                        "W_V": block.attention.attention.W_V,
                        "W_O": block.attention.attention.W_O,
                        "W_Q_grad": block.attention.attention.grad_W_Q,
                        "W_K_grad": block.attention.attention.grad_W_K,
                        "W_V_grad": block.attention.attention.grad_W_V,
                        "W_O_grad": block.attention.attention.grad_W_O,
                    },
                    "layernorm_1": {
                        "gamma": block.layer_norm_1.gamma,
                        "beta": block.layer_norm_1.beta,
                        "gamma_grad": block.layer_norm_1.grad_gamma,
                        "beta_grad": block.layer_norm_1.grad_beta,
                    },
                    "FeedForward": {
                        "fc1_weights": block.feed_forward.fc1.weights,
                        "fc1_bias": block.feed_forward.fc1.bias,
                        "fc1_weights_grad": block.feed_forward.fc1.grad_weights,
                        "fc1_bias_grad": block.feed_forward.fc1.grad_bias,
                        "fc2_weights": block.feed_forward.fc2.weights,
                        "fc2_bias": block.feed_forward.fc2.bias,
                        "fc2_weights_grad": block.feed_forward.fc2.grad_weights,
                        "fc2_bias_grad": block.feed_forward.fc2.grad_bias,
                    },
                    "layernorm_2": {
                        "gamma": block.layer_norm_2.gamma,
                        "beta": block.layer_norm_2.beta,
                        "gamma_grad": block.layer_norm_2.grad_gamma,
                        "beta_grad": block.layer_norm_2.grad_beta,
                    }
                } for block in self.transformer_blocks
            ],
<<<<<<< HEAD
            "output": {
                "W": self.output.W,
                "W_grad": self.output.grad_W,
            }
        }


        # Flatten parameters and gradients
        self.flat_params, self.flat_grads = self.flatten_params_and_grads(self.param_and_grads)

        # Initialize Adam optimizer
        self.optimizer = AdamOptimizer(params=self.flat_params, grads=self.flat_grads, lr=lr)

    def flatten_params_and_grads(self, nested_dict: Dict, parent_key: str = '', sep: str = '.') -> Tuple[Dict[str, Tensor], Dict[str, Tensor]]:
        """
        Flattens nested parameters and gradients into flat dictionaries.

        Args:
            nested_dict (Dict): Nested dictionary of parameters and gradients.
            parent_key (str): Base key string.
            sep (str): Separator between keys.

        Returns:
            Tuple[Dict[str, Tensor], Dict[str, Tensor]]: Flat parameter and gradient dictionaries.
        """
        flat_params = {}
        flat_grads = {}

        def recurse(d, parent_key):
            for key, value in d.items():
                new_key = f"{parent_key}{sep}{key}" if parent_key else key
                if isinstance(value, torch.Tensor):
                    if key.endswith('_grad'):
                        # It's a gradient
                        flat_grads[new_key.replace('_grad', '')] = value
                    else:
                        # It's a parameter
                        flat_params[new_key] = value
                elif isinstance(value, dict):
                    recurse(value, new_key)
                elif isinstance(value, list):
                    for idx, item in enumerate(value):
                        recurse(item, f"{new_key}[{idx}]")
                else:
                    raise ValueError(f"Unsupported type {type(value)} for key {new_key}")

        recurse(nested_dict, parent_key)
        return flat_params, flat_grads

=======
            "output_weight": self.output.W,
            "output_weight_grad": self.output.grad_W,
        }

        # Prepare parameters and grads
        param_dict = {
            "embedding_weight": self.token_embedding.weights,
            "embedding_weight_grad": self.token_embedding.grad_weights,
            "output_weight": self.output.W,
            "output_weight_grad": self.output.grad_W
        }

        # Add transformer block parameters
        for i, block in enumerate(self.transformer_blocks):
            # Attention Parameters
            # Flatten Multihead attention parameters
            for head_idx in range(block.attention.attention.heads):
                param_dict[f"transformer_block_{i}_attention_W_Q_{head_idx}"] = block.attention.attention.W_Q[head_idx]
                param_dict[f"transformer_block_{i}_attention_W_Q_{head_idx}_grad"] = block.attention.attention.grad_W_Q[head_idx]
                param_dict[f"transformer_block_{i}_attention_W_K_{head_idx}"] = block.attention.attention.W_K[head_idx]
                param_dict[f"transformer_block_{i}_attention_W_K_{head_idx}_grad"] = block.attention.attention.grad_W_K[head_idx]
                param_dict[f"transformer_block_{i}_attention_W_V_{head_idx}"] = block.attention.attention.W_V[head_idx]
                param_dict[f"transformer_block_{i}_attention_W_V_{head_idx}_grad"] = block.attention.attention.grad_W_V[head_idx]
                param_dict[f"transformer_block_{i}_attention_W_O_{head_idx}"] = block.attention.attention.W_O[head_idx]
                param_dict[f"transformer_block_{i}_attention_W_O_{head_idx}_grad"] = block.attention.attention.grad_W_O[head_idx]

            # Layer Norm in AttentionBlock
            param_dict[f"transformer_block_{i}_attention_layernorm_gamma"] = block.attention.layer_norm.gamma
            param_dict[f"transformer_block_{i}_attention_layernorm_gamma_grad"] = block.attention.layer_norm.grad_gamma
            param_dict[f"transformer_block_{i}_attention_layernorm_beta"] = block.attention.layer_norm.beta
            param_dict[f"transformer_block_{i}_attention_layernorm_beta_grad"] = block.attention.layer_norm.grad_beta

            # Layer Norm 1
            param_dict[f"transformer_block_{i}_layernorm_1_gamma"] = block.layer_norm_1.gamma
            param_dict[f"transformer_block_{i}_layernorm_1_gamma_grad"] = block.layer_norm_1.grad_gamma
            param_dict[f"transformer_block_{i}_layernorm_1_beta"] = block.layer_norm_1.beta
            param_dict[f"transformer_block_{i}_layernorm_1_beta_grad"] = block.layer_norm_1.grad_beta

            # Layer Norm 2
            param_dict[f"transformer_block_{i}_layernorm_2_gamma"] = block.layer_norm_2.gamma
            param_dict[f"transformer_block_{i}_layernorm_2_gamma_grad"] = block.layer_norm_2.grad_gamma
            param_dict[f"transformer_block_{i}_layernorm_2_beta"] = block.layer_norm_2.beta
            param_dict[f"transformer_block_{i}_layernorm_2_beta_grad"] = block.layer_norm_2.grad_beta

            # FeedForward
            param_dict[f"transformer_block_{i}_fc1_weights"] = block.feed_forward.fc1.weights
            param_dict[f"transformer_block_{i}_fc1_weights_grad"] = block.feed_forward.fc1.grad_weights
            param_dict[f"transformer_block_{i}_fc1_bias"] = block.feed_forward.fc1.bias
            param_dict[f"transformer_block_{i}_fc1_bias_grad"] = block.feed_forward.fc1.grad_bias

            param_dict[f"transformer_block_{i}_fc2_weights"] = block.feed_forward.fc2.weights
            param_dict[f"transformer_block_{i}_fc2_weights_grad"] = block.feed_forward.fc2.grad_weights
            param_dict[f"transformer_block_{i}_fc2_bias"] = block.feed_forward.fc2.bias
            param_dict[f"transformer_block_{i}_fc2_bias_grad"] = block.feed_forward.fc2.grad_bias

        # Separate params and grads for optimizer
        params = {}
        grads = {}
        for k, v in param_dict.items():
            if "_grad" in k:
                grads[k.replace("_grad", "")] = v
            else:
                params[k] = v

        self.optimizer = AdamOptimizer(params=params, grads=grads, lr=lr)
>>>>>>> 882ce911

    def forward(self, x: Tensor, temperature: float = 1.0) -> Tensor:
        self.input_indices = x
        x = self.token_embedding.forward(x)
        x = self.positional_encoding.forward(x)
        for block in self.transformer_blocks:
            x = block.forward(x)
        logits = self.output.forward(x)
        self.logits = logits / temperature  # Save logits for backward
        probs = torch.softmax(self.logits, dim=-1)
        return probs

    def backward(self, probs: Tensor, labels: Tensor) -> None:
        # Compute gradient of loss w.r.t. logits
        batch_size, vocab_size = probs.shape
        labels_one_hot = torch.zeros_like(probs)
        labels_one_hot[range(batch_size), labels] = 1

        grad_logits = (probs - labels_one_hot) / batch_size  # Gradient w.r.t. logits

        # Backpropagate through output projection
        grad_output = self.output.backward(grad_logits)

        # Backpropagate through Transformer blocks
        for block in reversed(self.transformer_blocks):
            grad_output = block.backward(grad_output)

        # Backpropagate through token embedding
        self.token_embedding.backward(grad_output)

    def update_parameters(self):
        """
        Updates parameters using the Adam optimizer.
        """
        self.optimizer.step()
<<<<<<< HEAD

    def zero_grad(self):
        """
        Resets all gradients using the Adam optimizer.
        """
        self.optimizer.zero_grad()

    # def update_parameters(self, learning_rate: float):
    #     # Update token embedding weights
    #     self.token_embedding.weights -= learning_rate * self.token_embedding.grad_weights

    #     # Update output projection weights
    #     self.output.W -= learning_rate * self.output.grad_W

    #     # Update transformer blocks parameters
    #     for block in self.transformer_blocks:
    #         # Update attention parameters
    #         attention = block.attention.attention
    #         for i in range(attention.heads):
    #             attention.W_Q[i] -= learning_rate * attention.grad_W_Q[i]
    #             attention.W_K[i] -= learning_rate * attention.grad_W_K[i]
    #             attention.W_V[i] -= learning_rate * attention.grad_W_V[i]
    #             attention.W_O[i] -= learning_rate * attention.grad_W_O[i]

    #         # Update layer normalization parameters
    #         block.attention.layer_norm.gamma -= learning_rate * block.attention.layer_norm.grad_gamma
    #         block.attention.layer_norm.beta -= learning_rate * block.attention.layer_norm.grad_beta

    #         block.layer_norm_1.gamma -= learning_rate * block.layer_norm_1.grad_gamma
    #         block.layer_norm_1.beta -= learning_rate * block.layer_norm_1.grad_beta

    #         block.layer_norm_2.gamma -= learning_rate * block.layer_norm_2.grad_gamma
    #         block.layer_norm_2.beta -= learning_rate * block.layer_norm_2.grad_beta

    #         # Update feed forward parameters
    #         block.feed_forward.fc1.weights -= learning_rate * block.feed_forward.fc1.grad_weights
    #         block.feed_forward.fc1.bias -= learning_rate * block.feed_forward.fc1.grad_bias

    #         block.feed_forward.fc2.weights -= learning_rate * block.feed_forward.fc2.grad_weights
    #         block.feed_forward.fc2.bias -= learning_rate * block.feed_forward.fc2.grad_bias
=======

    def zero_grad(self):
        """
        Resets all gradients using the Adam optimizer.
        """
        self.optimizer.zero_grad()
>>>>>>> 882ce911

    def zero_grad(self):
        # Zero gradients in token embedding
        self.token_embedding.grad_weights.zero_()

        # Zero gradients in output projection
        self.output.grad_W.zero_()

        # Zero gradients in transformer blocks
        for block in self.transformer_blocks:
            # Zero attention gradients
            attention = block.attention.attention
            for i in range(attention.heads):
                attention.grad_W_Q[i].zero_()
                attention.grad_W_K[i].zero_()
                attention.grad_W_V[i].zero_()
                attention.grad_W_O[i].zero_()

            # Zero layer normalization gradients
            block.attention.layer_norm.grad_gamma.zero_()
            block.attention.layer_norm.grad_beta.zero_()

            block.layer_norm_1.grad_gamma.zero_()
            block.layer_norm_1.grad_beta.zero_()

            block.layer_norm_2.grad_gamma.zero_()
            block.layer_norm_2.grad_beta.zero_()

            # Zero feed forward gradients
            block.feed_forward.fc1.grad_weights.zero_()
            block.feed_forward.fc1.grad_bias.zero_()

            block.feed_forward.fc2.grad_weights.zero_()
            block.feed_forward.fc2.grad_bias.zero_()
    
    def check_gradients(self):
        nan_in_gradients = False
        # Check token embedding gradients
        if torch.any(torch.isnan(self.token_embedding.grad_weights)):
            print("NaN detected in token_embedding.grad_weights")
            nan_in_gradients = True
        # TODO: Check other params
        return nan_in_gradients

    def check_parameters(self):
        nan_in_params = False
        # Check token embedding weights
        if torch.any(torch.isnan(self.token_embedding.weights)):
            print("NaN detected in token_embedding.weights")
            nan_in_params = True
        # TODO: Check other params
        return nan_in_params
    
    
    def clip_gradients(self, max_norm):
        # Clip token embedding gradients
        torch.nn.utils.clip_grad_norm_([self.token_embedding.grad_weights], max_norm)
        # Clip output projection gradients
        torch.nn.utils.clip_grad_norm_([self.output.grad_W], max_norm)
        # Clip gradients in transformer blocks
        for block in self.transformer_blocks:
            attention = block.attention.attention
            for i in range(attention.heads):
                torch.nn.utils.clip_grad_norm_([attention.grad_W_Q[i]], max_norm)
                torch.nn.utils.clip_grad_norm_([attention.grad_W_K[i]], max_norm)
                torch.nn.utils.clip_grad_norm_([attention.grad_W_V[i]], max_norm)
                torch.nn.utils.clip_grad_norm_([attention.grad_W_O[i]], max_norm)
            # Clip layer norm gradients
            torch.nn.utils.clip_grad_norm_([block.attention.layer_norm.grad_gamma, block.attention.layer_norm.grad_beta], max_norm)
            torch.nn.utils.clip_grad_norm_([block.layer_norm_1.grad_gamma, block.layer_norm_1.grad_beta], max_norm)
            torch.nn.utils.clip_grad_norm_([block.layer_norm_2.grad_gamma, block.layer_norm_2.grad_beta], max_norm)
            # Clip feed-forward gradients
            torch.nn.utils.clip_grad_norm_([block.feed_forward.fc1.grad_weights, block.feed_forward.fc1.grad_bias], max_norm)
            torch.nn.utils.clip_grad_norm_([block.feed_forward.fc2.grad_weights, block.feed_forward.fc2.grad_bias], max_norm)

<<<<<<< HEAD

=======
>>>>>>> 882ce911
    def train_model(self, data: List[Tensor], epochs: int, learning_rate: float) -> List[float]:
        loss_history = []
        for epoch in tqdm(range(epochs)):
            epoch_loss = 0.0
            for input_indices in data:
                labels = input_indices[1:]  # Shifted input indices (next tokens)
                input_indices = input_indices[:-1]  # Input tokens

                # Forward pass
                probs = self.forward(input_indices)
                # Add epsilon to prevent log(0)
                eps = 1e-10
                probs_correct = probs[range(len(labels)), labels] + eps
                loss = -torch.log(probs_correct).mean()
                epoch_loss += loss.item()

                # Backward pass
                self.backward(probs, labels)

                # Gradient Clipping
                self.clip_gradients(max_norm=1.0)

                # Update parameters using Adam
                self.update_parameters()

                # Check for NaNs in parameters
                if self.check_parameters():
                    print("NaN detected in parameters. Stopping training.")
                    return loss_history

                # Zero gradients
                self.zero_grad()

            avg_loss = epoch_loss / len(data)
            loss_history.append(avg_loss)
            print(f"Epoch {epoch + 1}/{epochs}, Loss: {avg_loss:.4f}")

            # Early stopping if loss is NaN
            if torch.isnan(torch.tensor(avg_loss)):
                print("Loss became NaN. Stopping training.")
                break

        return loss_history
    
    def eval_mode(self):
        """
        Sets the model to evaluation mode.
        """
        self.train_mode = False   

<<<<<<< HEAD

=======
>>>>>>> 882ce911
    def generate_sequence(self, initial_input, max_length):
        self.eval_mode()
        input_indices = initial_input.clone()

        for _ in range(max_length - len(initial_input)):
            # Forward pass
            probs = self.forward(input_indices)
            # Get the last token's probability distribution
            next_token_probs = probs[-1]
            # Sample the next token (you can also use argmax for deterministic results)
            next_token = torch.argmax(next_token_probs)
            # Append the next token to the input sequence
            input_indices = torch.cat((input_indices, next_token.unsqueeze(0)), dim=0)
            # If input_indices length exceeds max_seq_len, truncate it
            if len(input_indices) > self.max_seq_len:
                input_indices = input_indices[-self.max_seq_len:]
        return input_indices
    
def generate_sequence(model, initial_input, max_length):
    model.eval_mode = True  # Ensure the model is in evaluation mode
    input_indices = initial_input.clone()
    
    for _ in range(max_length - len(initial_input)):
        # Forward pass
        probs = model.forward(input_indices)
        # Get the last token's probability distribution
        next_token_probs = probs[-1]
        # Sample the next token (you can also use argmax for deterministic results)
        next_token = torch.argmax(next_token_probs)
        # Append the next token to the input sequence
        input_indices = torch.cat((input_indices, next_token.unsqueeze(0)), dim=0)
        # If input_indices length exceeds max_seq_len, truncate it
        if len(input_indices) > model.max_seq_len:
            input_indices = input_indices[-model.max_seq_len:]
    return input_indices<|MERGE_RESOLUTION|>--- conflicted
+++ resolved
@@ -344,8 +344,6 @@
         for grad in self.grads.values():
             grad.zero_()
 
-<<<<<<< HEAD
-=======
 class AdamOptimizer:
     def __init__(self, params: Dict[str, Tensor], grads: Dict[str, Tensor], lr: float = 1e-3, 
                  betas: Tuple[float, float] = (0.9, 0.999), eps: float = 1e-8):
@@ -400,7 +398,6 @@
         for grad in self.grads.values():
             grad.zero_()
 
->>>>>>> 882ce911
 class TransformerEncoderBlock:
     def __init__(self, embed_size: int, heads: int, ff_expand_dim: int):
         self.attention = AttentionBlock(embed_size, heads)
@@ -500,57 +497,6 @@
                     }
                 } for block in self.transformer_blocks
             ],
-<<<<<<< HEAD
-            "output": {
-                "W": self.output.W,
-                "W_grad": self.output.grad_W,
-            }
-        }
-
-
-        # Flatten parameters and gradients
-        self.flat_params, self.flat_grads = self.flatten_params_and_grads(self.param_and_grads)
-
-        # Initialize Adam optimizer
-        self.optimizer = AdamOptimizer(params=self.flat_params, grads=self.flat_grads, lr=lr)
-
-    def flatten_params_and_grads(self, nested_dict: Dict, parent_key: str = '', sep: str = '.') -> Tuple[Dict[str, Tensor], Dict[str, Tensor]]:
-        """
-        Flattens nested parameters and gradients into flat dictionaries.
-
-        Args:
-            nested_dict (Dict): Nested dictionary of parameters and gradients.
-            parent_key (str): Base key string.
-            sep (str): Separator between keys.
-
-        Returns:
-            Tuple[Dict[str, Tensor], Dict[str, Tensor]]: Flat parameter and gradient dictionaries.
-        """
-        flat_params = {}
-        flat_grads = {}
-
-        def recurse(d, parent_key):
-            for key, value in d.items():
-                new_key = f"{parent_key}{sep}{key}" if parent_key else key
-                if isinstance(value, torch.Tensor):
-                    if key.endswith('_grad'):
-                        # It's a gradient
-                        flat_grads[new_key.replace('_grad', '')] = value
-                    else:
-                        # It's a parameter
-                        flat_params[new_key] = value
-                elif isinstance(value, dict):
-                    recurse(value, new_key)
-                elif isinstance(value, list):
-                    for idx, item in enumerate(value):
-                        recurse(item, f"{new_key}[{idx}]")
-                else:
-                    raise ValueError(f"Unsupported type {type(value)} for key {new_key}")
-
-        recurse(nested_dict, parent_key)
-        return flat_params, flat_grads
-
-=======
             "output_weight": self.output.W,
             "output_weight_grad": self.output.grad_W,
         }
@@ -616,7 +562,6 @@
                 params[k] = v
 
         self.optimizer = AdamOptimizer(params=params, grads=grads, lr=lr)
->>>>>>> 882ce911
 
     def forward(self, x: Tensor, temperature: float = 1.0) -> Tensor:
         self.input_indices = x
@@ -652,55 +597,12 @@
         Updates parameters using the Adam optimizer.
         """
         self.optimizer.step()
-<<<<<<< HEAD
 
     def zero_grad(self):
         """
         Resets all gradients using the Adam optimizer.
         """
         self.optimizer.zero_grad()
-
-    # def update_parameters(self, learning_rate: float):
-    #     # Update token embedding weights
-    #     self.token_embedding.weights -= learning_rate * self.token_embedding.grad_weights
-
-    #     # Update output projection weights
-    #     self.output.W -= learning_rate * self.output.grad_W
-
-    #     # Update transformer blocks parameters
-    #     for block in self.transformer_blocks:
-    #         # Update attention parameters
-    #         attention = block.attention.attention
-    #         for i in range(attention.heads):
-    #             attention.W_Q[i] -= learning_rate * attention.grad_W_Q[i]
-    #             attention.W_K[i] -= learning_rate * attention.grad_W_K[i]
-    #             attention.W_V[i] -= learning_rate * attention.grad_W_V[i]
-    #             attention.W_O[i] -= learning_rate * attention.grad_W_O[i]
-
-    #         # Update layer normalization parameters
-    #         block.attention.layer_norm.gamma -= learning_rate * block.attention.layer_norm.grad_gamma
-    #         block.attention.layer_norm.beta -= learning_rate * block.attention.layer_norm.grad_beta
-
-    #         block.layer_norm_1.gamma -= learning_rate * block.layer_norm_1.grad_gamma
-    #         block.layer_norm_1.beta -= learning_rate * block.layer_norm_1.grad_beta
-
-    #         block.layer_norm_2.gamma -= learning_rate * block.layer_norm_2.grad_gamma
-    #         block.layer_norm_2.beta -= learning_rate * block.layer_norm_2.grad_beta
-
-    #         # Update feed forward parameters
-    #         block.feed_forward.fc1.weights -= learning_rate * block.feed_forward.fc1.grad_weights
-    #         block.feed_forward.fc1.bias -= learning_rate * block.feed_forward.fc1.grad_bias
-
-    #         block.feed_forward.fc2.weights -= learning_rate * block.feed_forward.fc2.grad_weights
-    #         block.feed_forward.fc2.bias -= learning_rate * block.feed_forward.fc2.grad_bias
-=======
-
-    def zero_grad(self):
-        """
-        Resets all gradients using the Adam optimizer.
-        """
-        self.optimizer.zero_grad()
->>>>>>> 882ce911
 
     def zero_grad(self):
         # Zero gradients in token embedding
@@ -753,7 +655,6 @@
             nan_in_params = True
         # TODO: Check other params
         return nan_in_params
-    
     
     def clip_gradients(self, max_norm):
         # Clip token embedding gradients
@@ -776,10 +677,6 @@
             torch.nn.utils.clip_grad_norm_([block.feed_forward.fc1.grad_weights, block.feed_forward.fc1.grad_bias], max_norm)
             torch.nn.utils.clip_grad_norm_([block.feed_forward.fc2.grad_weights, block.feed_forward.fc2.grad_bias], max_norm)
 
-<<<<<<< HEAD
-
-=======
->>>>>>> 882ce911
     def train_model(self, data: List[Tensor], epochs: int, learning_rate: float) -> List[float]:
         loss_history = []
         for epoch in tqdm(range(epochs)):
@@ -830,10 +727,6 @@
         """
         self.train_mode = False   
 
-<<<<<<< HEAD
-
-=======
->>>>>>> 882ce911
     def generate_sequence(self, initial_input, max_length):
         self.eval_mode()
         input_indices = initial_input.clone()
